--- conflicted
+++ resolved
@@ -14,12 +14,5 @@
 
 ## Directories used by various IDEs.
 /.idea/
-<<<<<<< HEAD
-/venv/
-
-## Test config
-/registry/tests/config.py
-=======
 /.vscode/
-/venv/
->>>>>>> 5d5875f2
+/venv/