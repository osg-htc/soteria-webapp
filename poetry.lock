--- conflicted
+++ resolved
@@ -190,18 +190,6 @@
 [package.extras]
 async = ["asgiref (>=3.2)"]
 dotenv = ["python-dotenv"]
-
-[[package]]
-name = "flask-assets"
-version = "2.0"
-description = "Asset management for Flask, to compress and merge CSS and Javascript files."
-category = "main"
-optional = false
-python-versions = "*"
-
-[package.dependencies]
-Flask = ">=0.8"
-webassets = ">=2.0"
 
 [[package]]
 name = "gitdb"
@@ -640,14 +628,6 @@
 testing = ["coverage (>=4)", "coverage-enable-subprocess (>=1)", "flaky (>=3)", "pytest (>=4)", "pytest-env (>=0.6.2)", "pytest-freezegun (>=0.4.1)", "pytest-mock (>=2)", "pytest-randomly (>=1)", "pytest-timeout (>=1)", "packaging (>=20.0)", "xonsh (>=0.9.16)"]
 
 [[package]]
-name = "webassets"
-version = "2.0"
-description = "Media asset management for Python, with glue code for various web frameworks"
-category = "main"
-optional = false
-python-versions = "*"
-
-[[package]]
 name = "werkzeug"
 version = "2.0.1"
 description = "The comprehensive WSGI web application library."
@@ -684,11 +664,7 @@
 [metadata]
 lock-version = "1.1"
 python-versions = ">=3.6.8,<3.7"
-<<<<<<< HEAD
-content-hash = "3a619d577e4e8270f3005ae1b392f7db57426da0ff2f048e0af7ce42e179aa24"
-=======
 content-hash = "530241e63988321fb692f5f62317317173e3a2f5bb3e9a8a517dd054b3acaedd"
->>>>>>> eaa7cf43
 
 [metadata.files]
 appdirs = [
@@ -758,10 +734,6 @@
 flask = [
     {file = "Flask-2.0.1-py3-none-any.whl", hash = "sha256:a6209ca15eb63fc9385f38e452704113d679511d9574d09b2cf9183ae7d20dc9"},
     {file = "Flask-2.0.1.tar.gz", hash = "sha256:1c4c257b1892aec1398784c63791cbaa43062f1f7aeb555c4da961b20ee68f55"},
-]
-flask-assets = [
-    {file = "Flask-Assets-2.0.tar.gz", hash = "sha256:1dfdea35e40744d46aada72831f7613d67bf38e8b20ccaaa9e91fdc37aa3b8c2"},
-    {file = "Flask_Assets-2.0-py3-none-any.whl", hash = "sha256:2845bd3b479be9db8556801e7ebc2746ce2d9edb4e7b64a1c786ecbfc1e5867b"},
 ]
 gitdb = [
     {file = "gitdb-4.0.7-py3-none-any.whl", hash = "sha256:6c4cc71933456991da20917998acbe6cf4fb41eeaab7d6d67fbc05ecd4c865b0"},
@@ -1097,10 +1069,6 @@
     {file = "virtualenv-20.4.7-py2.py3-none-any.whl", hash = "sha256:2b0126166ea7c9c3661f5b8e06773d28f83322de7a3ff7d06f0aed18c9de6a76"},
     {file = "virtualenv-20.4.7.tar.gz", hash = "sha256:14fdf849f80dbb29a4eb6caa9875d476ee2a5cf76a5f5415fa2f1606010ab467"},
 ]
-webassets = [
-    {file = "webassets-2.0-py3-none-any.whl", hash = "sha256:a31a55147752ba1b3dc07dee0ad8c8efff274464e08bbdb88c1fd59ffd552724"},
-    {file = "webassets-2.0.tar.gz", hash = "sha256:167132337677c8cedc9705090f6d48da3fb262c8e0b2773b29f3352f050181cd"},
-]
 werkzeug = [
     {file = "Werkzeug-2.0.1-py3-none-any.whl", hash = "sha256:6c1ec500dcdba0baa27600f6a22f6333d8b662d22027ff9f6202e3367413caa8"},
     {file = "Werkzeug-2.0.1.tar.gz", hash = "sha256:1de1db30d010ff1af14a009224ec49ab2329ad2cde454c8a708130642d579c42"},
