"""
SOTERIA website.
"""

# NOTE: Each route is handled by the first function declared for it. Thus,
# the default/generic ``show`` handler below must be declared last in this
# file and the blueprint registered last in ``registry.app``.

import json
import pathlib

import flask
import jinja2

import registry.util
from registry.util import get_freshdesk_api

from .forms import ResearcherApprovalForm, CreateProjectForm

__all__ = ["bp"]

bp = flask.Blueprint("website", __name__)


@bp.route("/account")
def index():
    user = {
        "name": registry.util.get_name() or "<not available>",
        "orcid_id": registry.util.get_orcid_id() or "<not available>",
        "email": registry.util.get_email() or "<not available>",
        'status': registry.util.get_status() or "<not available>",
    }

    return flask.render_template(
        "/user/account.html",
        user=user,
        is_researcher=registry.util.is_soteria_researcher(),
        is_member=registry.util.is_soteria_member(),
        is_affiliate=registry.util.is_soteria_affiliate(),
        registry_url=flask.current_app.config['REGISTRY_HOMEPAGE_URL']
    )


@bp.route("/researcher-registration", methods=["GET", "POST"])
def researcher_registration() -> flask.Response:
    researcher_form = ResearcherApprovalForm(flask.request.form)

    html = None
    if researcher_form.validate_on_submit():
        ticket_created = researcher_form.submit_request()
        html = flask.render_template(
            "researcher-registration.html",
            form=researcher_form,
            ticket_created=ticket_created,
        )

    else:
        html = flask.render_template(
            "researcher-registration.html", form=researcher_form
        )

    return flask.make_response(html)

@bp.route("/projects/create", methods=["GET", "POST"])
def create_project() -> flask.Response:
    projects_creation_form = CreateProjectForm(flask.request.form)

    if projects_creation_form.validate_on_submit():
        project_created = projects_creation_form.submit_request()
        html = flask.render_template(
            "/user/create-project.html",
            form=projects_creation_form,
            project_created=project_created
        )

    else:
        html = flask.render_template("/user/create-project.html", form=projects_creation_form)

    return flask.make_response(html)


@bp.route("/status")
def status() -> flask.Response:
    """
    Checks the application's health and status.
    """
    return flask.make_response("No-op ok!")


<<<<<<< HEAD
@bp.route("/projects")
def user_projects():
    return flask.render_template(
        "/user/projects.html",
        is_researcher=registry.util.is_soteria_researcher(),
        harbor_url=flask.current_app.config['HARBOR_HOMEPAGE_URL']
    )
=======
@bp.route("/public/projects")
def public_projects():
    return flask.render_template("projects.html")


@bp.route("/public/projects/<project>/repositories")
def public_project_repositories(project: str):
    return flask.render_template("project-repositories.html", project=project)
>>>>>>> 5d5875f2


@bp.route("/<page>")
@bp.route("/", defaults={"page": "index"})
def show(page: str) -> flask.Response:
    """
    Renders pages that do not require any special handling.
    """
    try:
        render = flask.render_template(f"{page}.html")
    except jinja2.TemplateNotFound:
        flask.abort(404)
    return flask.make_response(render)<|MERGE_RESOLUTION|>--- conflicted
+++ resolved
@@ -15,7 +15,7 @@
 import registry.util
 from registry.util import get_freshdesk_api
 
-from .forms import ResearcherApprovalForm, CreateProjectForm
+from .forms import CreateProjectForm, ResearcherApprovalForm
 
 __all__ = ["bp"]
 
@@ -28,7 +28,7 @@
         "name": registry.util.get_name() or "<not available>",
         "orcid_id": registry.util.get_orcid_id() or "<not available>",
         "email": registry.util.get_email() or "<not available>",
-        'status': registry.util.get_status() or "<not available>",
+        "status": registry.util.get_status() or "<not available>",
     }
 
     return flask.render_template(
@@ -37,7 +37,7 @@
         is_researcher=registry.util.is_soteria_researcher(),
         is_member=registry.util.is_soteria_member(),
         is_affiliate=registry.util.is_soteria_affiliate(),
-        registry_url=flask.current_app.config['REGISTRY_HOMEPAGE_URL']
+        registry_url=flask.current_app.config["REGISTRY_HOMEPAGE_URL"],
     )
 
 
@@ -61,6 +61,7 @@
 
     return flask.make_response(html)
 
+
 @bp.route("/projects/create", methods=["GET", "POST"])
 def create_project() -> flask.Response:
     projects_creation_form = CreateProjectForm(flask.request.form)
@@ -70,11 +71,13 @@
         html = flask.render_template(
             "/user/create-project.html",
             form=projects_creation_form,
-            project_created=project_created
+            project_created=project_created,
         )
 
     else:
-        html = flask.render_template("/user/create-project.html", form=projects_creation_form)
+        html = flask.render_template(
+            "/user/create-project.html", form=projects_creation_form
+        )
 
     return flask.make_response(html)
 
@@ -87,15 +90,15 @@
     return flask.make_response("No-op ok!")
 
 
-<<<<<<< HEAD
 @bp.route("/projects")
 def user_projects():
     return flask.render_template(
         "/user/projects.html",
         is_researcher=registry.util.is_soteria_researcher(),
-        harbor_url=flask.current_app.config['HARBOR_HOMEPAGE_URL']
+        harbor_url=flask.current_app.config["HARBOR_HOMEPAGE_URL"],
     )
-=======
+
+
 @bp.route("/public/projects")
 def public_projects():
     return flask.render_template("projects.html")
@@ -104,7 +107,6 @@
 @bp.route("/public/projects/<project>/repositories")
 def public_project_repositories(project: str):
     return flask.render_template("project-repositories.html", project=project)
->>>>>>> 5d5875f2
 
 
 @bp.route("/<page>")
