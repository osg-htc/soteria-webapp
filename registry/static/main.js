--- conflicted
+++ resolved
@@ -86,13 +86,8 @@
 function reportStatusORCID(status, textStatus, jqXHR){
     elementId = "orc-id-verification"
 
-<<<<<<< HEAD
     if(isVerified(status)){
-        message = "This registration is currently linked with ORC ID: " + status.data["orc_id"]
-=======
-    if(data.verified == true){
-        message = "This registration is currently linked with ORCID iD: " + data["orcid_id"]
->>>>>>> b168aceb
+        message = "This registration is currently linked with ORCID iD: " + status.data["orcid_id"]
     } else {
         message = "To gain the affiliate status, you need to follow the attached link and" +
             " link your ORC ID with your registration"
@@ -140,8 +135,6 @@
     showSubMessage("provision-verification", errorThrown, true)
     endVerification( "provision-verification", false );
 }
-
-// Util
 
 function isVerified( status ){
     try {
@@ -191,4 +184,4 @@
     message = message === undefined ? "" : message;
     $("#" + element_id + " .sub-message").html(message);
 
-}+}
