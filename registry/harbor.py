"""
Wrapper for Harbor's API.
"""

import logging
<<<<<<< HEAD
from typing import Any, List, Optional, Tuple, Union, Literal
=======
from typing import Optional, Tuple, Union
>>>>>>> 5d5875f2

import requests

__all__ = ["HarborAPI"]


class HarborRoleIds:
    project_admin = 1
    developer = 2
    guest = 3
    maintainer = 4


class HarborAPI:
    """
    Wrapper for Harbor's API.

    All calls will be made using the credentials provided to the constructor.
    """

    def __init__(
        self,
        api_base_url: str,
        basic_auth: Optional[Tuple[str, str]] = None,
    ):
        """
        Constructs a wrapper that uses the provided credentials.

        If a username and password are provided via `basic_auth`, API calls
        will be made using Basic authentication.
        """
        self._api_base_url = api_base_url
        self._basic_auth = basic_auth

        self._session = requests.Session()

        self._log = logging.getLogger(__name__)
        self._log.addHandler(logging.NullHandler())

    def _renew_session(self) -> None:
        """
        Hack for avoiding tracking XSRF tokens.
        """
        if self._session:
            self._session.close()
        self._session = requests.Session()

    def _request(self, method: str, url: str, **kwargs) -> requests.Response:
        """
        Logs and sends an HTTP request.

        Keyword arguments are passed through unmodified to the `requests`
        library's `request` method. If the response contains an error
        status code, the response is still returned. Other failures result
        in an exception being raised.
        """
        if self._basic_auth:
            if "auth" not in kwargs:
                kwargs["auth"] = self._basic_auth

        self._log.info("%s %s", method.upper(), url)

        try:
            r = self._session.request(method, url, **kwargs)
        except requests.RequestException:
            self._log.exception("Unexpected `requests` error")
            raise

        # NOTE: Responses can include secrets, so it is not safe to log them
        # here without sanitizing them.

        try:
            r.raise_for_status()
        except requests.HTTPError as exn:
            self._log.info("HTTP Error: %s", exn)

        return r

    def _delete(self, route: str, **kwargs) -> requests.Response:
        """
        Logs and sends an HTTP DELETE request for the given route.
        """
        self._renew_session()

        return self._request("DELETE", f"{self._api_base_url}{route}", **kwargs)

    def _get(self, route: str, **kwargs) -> requests.Response:
        """
        Logs and sends an HTTP GET request for the given route.
        """
        return self._request("GET", f"{self._api_base_url}{route}", **kwargs)

<<<<<<< HEAD
    def _get_all(self, route, **kwargs):
        """
        Iterates all pages and retrieves all resource in a route
        """
        PAGE_SIZE = 100

        info_response = self._get(route, params={'page_size': 1})
        number_of_pages = (int(info_response.headers.get('x-total-count')) // PAGE_SIZE) + 1

        resource = []
        for i in range(1, number_of_pages + 1):
            resource.extend(
                self._get(route, **{
                    **kwargs,
                    'params': {'page': i, 'page_size': PAGE_SIZE, **kwargs.get("params", {})}
                }).json()
            )

        return resource

    def _head(self, route, **kwargs):
=======
    def _head(self, route: str, **kwargs) -> requests.Response:
>>>>>>> 5d5875f2
        """
        Logs and sends an HTTP HEAD request for the given route.
        """
        return self._request("HEAD", f"{self._api_base_url}{route}", **kwargs)

    def _post(self, route: str, **kwargs) -> requests.Response:
        """
        Logs and sends an HTTP POST request for the given route.
        """
        self._renew_session()

        return self._request("POST", f"{self._api_base_url}{route}", **kwargs)

<<<<<<< HEAD
    def get_all_users(self, **kwargs):
        """
        Get all users, internal use only
        """
        return self._get_all("/users", **kwargs)
=======
    #
    # ----------------------------------------------------------------------
    #

    def get_user(self, user_id: int):
        """
        Returns a user's profile.
        """
        return self._get(f"/users/{user_id}").json()

    def get_all_users(self):
        """
        Returns a list of all users.

        Might not include data populated via OIDC.
        """
        # FIXME (baydemir): Page through the results, and yield one at a time.
        params = {
            "page_size": 100,
            "sort": "-update_time",
        }
        return self._get("/users", params=params).json()
>>>>>>> 5d5875f2

    def search_for_user(self, email: str, subiss: str):
        """
        Returns a user with the given email address and "subiss".
        """
        params = {
            "page_size": 100,
            "q": f"email=~{email}",  # email addresses are not case sensitive
        }
        users = self._get("/users", params=params).json()

        for u in users:
            user = self.get_user(u["user_id"])

            if user.get("oidc_user_meta", {}).get("subiss", "") == subiss:
                return user

        return None

    #
    # ----------------------------------------------------------------------
    #

<<<<<<< HEAD
    def create_project(self, name: str, public: bool = False, *, storage_limit: int = 5368709120):
        ## 5368709120 bytes = 1024 * 1024 * 1024
=======
    def create_project(self, name: str, *, storage_limit: int = 5368709120):
        # 5 GiB = 5368709120 bytes = 5 * 1024 * 1024 * 1024
>>>>>>> 5d5875f2
        """
        Create a new private project, with the given user as an administrator.
        """
        payload = {
            "project_name": name,
            "public": public,
            "storage_limit": storage_limit,
        }
        r = self._post("/projects", json=payload)

        if not r.ok:
            return r.json()
        return self.get_project(name)

<<<<<<< HEAD
    def delete_project(self, name: str):
        return self._delete(f"/projects/{name}")

    def get_all_projects(self, **kwargs):
        """
        Get all projects, purely internal function
        """
        return self._get_all("/projects", **kwargs)

    def get_project(self, project_name_or_id: Union[int, str]):
=======
    def get_project(self, project_id_or_name: Union[int, str]):
>>>>>>> 5d5875f2
        """
        Get a new project, either by ID or by name.
        """
        return self._get(f"/projects/{project_id_or_name}").json()

    #
    # ----------------------------------------------------------------------
    #

<<<<<<< HEAD
    def list_projects(
            self, q: str=None, page: int=None, page_size: int=None, sort: str=None, name: str=None,
            public: bool=None, owner: str=None, with_detail: bool=None
    ):
        return self._get("/projects", params={
            "q": q,
            "page": page,
            "page_size": page_size,
            "sort": sort,
            "name": name,
            "public": public,
            "owner": owner,
            "with_detail": with_detail
        })

    def add_project_member(self, project_id: int, username: str, role_id: int = 2):
=======
    def add_project_member(
        self,
        project_id: int,
        username: str,
        role_id: int = 2,
    ):
>>>>>>> 5d5875f2
        payload = {
            "role_id": role_id,
            "member_user": {"username": username},
        }

        r = self._post(f"/projects/{project_id}/members", json=payload)

        if not r.ok:
            return r.json()
        return self.get_project_member(project_id, username)

    def create_project_member(self, project_name_or_id: str, role: Literal[1,2,3,4], group_id: int = None,
                              group_name: str = None, user_id: int = None, username: str = None):
        """Add/Create a new project member ( user or group )"""

        if sum(map(lambda x: x is not None, [group_name, group_id, username, user_id])) != 1:
            raise ValueError("Exactly one of group_name, group_id, username, and user_id can be input.")

        data = {
            "role_id": role,
            "member_group": {
                "group_name": group_name,
                "id": group_id
            },
            "member_user": {
                "username": username,
                "user_id": user_id
            }
        }

        return self._post(f"/projects/{project_name_or_id}/members", json=data)

    def get_project_member(self, project_id: int, username: str):
        params = {"entityname": username}

        r = self._get(f"/projects/{project_id}/members", params=params).json()

        for member in r:
            if member["entity_name"] == username:
                return member
        return None

    def get_all_project_members(self, project_id: Union[str, int]):

        return self._get_all(f"/projects/{project_id}/members")

    def delete_project_member(self, project_id: int, username: str):
        member = self.get_project_member(project_id, username)

        r = self._delete(f"/projects/{project_id}/members/{member['id']}")

        if not r.ok:
            return r.json()
<<<<<<< HEAD

        return {}

    def delete_usergroup(self, usergroup_id: int):
        return self._delete(f"/usergroups/{usergroup_id}")
=======
        return {}
>>>>>>> 5d5875f2
<|MERGE_RESOLUTION|>--- conflicted
+++ resolved
@@ -3,11 +3,7 @@
 """
 
 import logging
-<<<<<<< HEAD
-from typing import Any, List, Optional, Tuple, Union, Literal
-=======
-from typing import Optional, Tuple, Union
->>>>>>> 5d5875f2
+from typing import Any, List, Literal, Optional, Tuple, Union
 
 import requests
 
@@ -100,31 +96,36 @@
         """
         return self._request("GET", f"{self._api_base_url}{route}", **kwargs)
 
-<<<<<<< HEAD
     def _get_all(self, route, **kwargs):
         """
         Iterates all pages and retrieves all resource in a route
         """
         PAGE_SIZE = 100
 
-        info_response = self._get(route, params={'page_size': 1})
-        number_of_pages = (int(info_response.headers.get('x-total-count')) // PAGE_SIZE) + 1
+        info_response = self._get(route, params={"page_size": 1})
+        number_of_pages = (
+            int(info_response.headers.get("x-total-count")) // PAGE_SIZE
+        ) + 1
 
         resource = []
         for i in range(1, number_of_pages + 1):
             resource.extend(
-                self._get(route, **{
-                    **kwargs,
-                    'params': {'page': i, 'page_size': PAGE_SIZE, **kwargs.get("params", {})}
-                }).json()
+                self._get(
+                    route,
+                    **{
+                        **kwargs,
+                        "params": {
+                            "page": i,
+                            "page_size": PAGE_SIZE,
+                            **kwargs.get("params", {}),
+                        },
+                    },
+                ).json()
             )
 
         return resource
 
-    def _head(self, route, **kwargs):
-=======
     def _head(self, route: str, **kwargs) -> requests.Response:
->>>>>>> 5d5875f2
         """
         Logs and sends an HTTP HEAD request for the given route.
         """
@@ -138,36 +139,23 @@
 
         return self._request("POST", f"{self._api_base_url}{route}", **kwargs)
 
-<<<<<<< HEAD
-    def get_all_users(self, **kwargs):
-        """
-        Get all users, internal use only
+    #
+    # ----------------------------------------------------------------------
+    #
+
+    def get_user(self, user_id: int):
+        """
+        Returns a user's profile.
+        """
+        return self._get(f"/users/{user_id}").json()
+
+    def get_all_users(self):
+        """
+        Returns a list of all users.
+
+        Might not include data populated via OIDC.
         """
         return self._get_all("/users", **kwargs)
-=======
-    #
-    # ----------------------------------------------------------------------
-    #
-
-    def get_user(self, user_id: int):
-        """
-        Returns a user's profile.
-        """
-        return self._get(f"/users/{user_id}").json()
-
-    def get_all_users(self):
-        """
-        Returns a list of all users.
-
-        Might not include data populated via OIDC.
-        """
-        # FIXME (baydemir): Page through the results, and yield one at a time.
-        params = {
-            "page_size": 100,
-            "sort": "-update_time",
-        }
-        return self._get("/users", params=params).json()
->>>>>>> 5d5875f2
 
     def search_for_user(self, email: str, subiss: str):
         """
@@ -191,13 +179,8 @@
     # ----------------------------------------------------------------------
     #
 
-<<<<<<< HEAD
-    def create_project(self, name: str, public: bool = False, *, storage_limit: int = 5368709120):
-        ## 5368709120 bytes = 1024 * 1024 * 1024
-=======
     def create_project(self, name: str, *, storage_limit: int = 5368709120):
         # 5 GiB = 5368709120 bytes = 5 * 1024 * 1024 * 1024
->>>>>>> 5d5875f2
         """
         Create a new private project, with the given user as an administrator.
         """
@@ -212,54 +195,56 @@
             return r.json()
         return self.get_project(name)
 
-<<<<<<< HEAD
+    def get_project(self, project_id_or_name: Union[int, str]):
+        """
+        Get a new project, either by ID or by name.
+        """
+        return self._get(f"/projects/{project_id_or_name}").json()
+
+    def get_all_projects(self, **kwargs):
+        """
+        Get all projects, purely internal function
+        """
+        return self._get_all("/projects", **kwargs)
+
+    def list_projects(
+        self,
+        q: str = None,
+        page: int = None,
+        page_size: int = None,
+        sort: str = None,
+        name: str = None,
+        public: bool = None,
+        owner: str = None,
+        with_detail: bool = None,
+    ):
+        return self._get(
+            "/projects",
+            params={
+                "q": q,
+                "page": page,
+                "page_size": page_size,
+                "sort": sort,
+                "name": name,
+                "public": public,
+                "owner": owner,
+                "with_detail": with_detail,
+            },
+        )
+
     def delete_project(self, name: str):
         return self._delete(f"/projects/{name}")
 
-    def get_all_projects(self, **kwargs):
-        """
-        Get all projects, purely internal function
-        """
-        return self._get_all("/projects", **kwargs)
-
-    def get_project(self, project_name_or_id: Union[int, str]):
-=======
-    def get_project(self, project_id_or_name: Union[int, str]):
->>>>>>> 5d5875f2
-        """
-        Get a new project, either by ID or by name.
-        """
-        return self._get(f"/projects/{project_id_or_name}").json()
-
     #
     # ----------------------------------------------------------------------
     #
 
-<<<<<<< HEAD
-    def list_projects(
-            self, q: str=None, page: int=None, page_size: int=None, sort: str=None, name: str=None,
-            public: bool=None, owner: str=None, with_detail: bool=None
-    ):
-        return self._get("/projects", params={
-            "q": q,
-            "page": page,
-            "page_size": page_size,
-            "sort": sort,
-            "name": name,
-            "public": public,
-            "owner": owner,
-            "with_detail": with_detail
-        })
-
-    def add_project_member(self, project_id: int, username: str, role_id: int = 2):
-=======
     def add_project_member(
         self,
         project_id: int,
         username: str,
         role_id: int = 2,
     ):
->>>>>>> 5d5875f2
         payload = {
             "role_id": role_id,
             "member_user": {"username": username},
@@ -271,23 +256,34 @@
             return r.json()
         return self.get_project_member(project_id, username)
 
-    def create_project_member(self, project_name_or_id: str, role: Literal[1,2,3,4], group_id: int = None,
-                              group_name: str = None, user_id: int = None, username: str = None):
+    def create_project_member(
+        self,
+        project_name_or_id: str,
+        role: Literal[1, 2, 3, 4],
+        group_id: int = None,
+        group_name: str = None,
+        user_id: int = None,
+        username: str = None,
+    ):
         """Add/Create a new project member ( user or group )"""
 
-        if sum(map(lambda x: x is not None, [group_name, group_id, username, user_id])) != 1:
-            raise ValueError("Exactly one of group_name, group_id, username, and user_id can be input.")
+        if (
+            sum(
+                map(
+                    lambda x: x is not None,
+                    [group_name, group_id, username, user_id],
+                )
+            )
+            != 1
+        ):
+            raise ValueError(
+                "Exactly one of group_name, group_id, username, and user_id can be input."
+            )
 
         data = {
             "role_id": role,
-            "member_group": {
-                "group_name": group_name,
-                "id": group_id
-            },
-            "member_user": {
-                "username": username,
-                "user_id": user_id
-            }
+            "member_group": {"group_name": group_name, "id": group_id},
+            "member_user": {"username": username, "user_id": user_id},
         }
 
         return self._post(f"/projects/{project_name_or_id}/members", json=data)
@@ -303,7 +299,6 @@
         return None
 
     def get_all_project_members(self, project_id: Union[str, int]):
-
         return self._get_all(f"/projects/{project_id}/members")
 
     def delete_project_member(self, project_id: int, username: str):
@@ -313,12 +308,7 @@
 
         if not r.ok:
             return r.json()
-<<<<<<< HEAD
-
         return {}
 
     def delete_usergroup(self, usergroup_id: int):
-        return self._delete(f"/usergroups/{usergroup_id}")
-=======
-        return {}
->>>>>>> 5d5875f2
+        return self._delete(f"/usergroups/{usergroup_id}")